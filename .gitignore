# Byte-compiled / optimized / DLL files
__pycache__/
*.py[cod]
*$py.class

# C extensions
*.so

# Distribution / packaging
.Python
build/
develop-eggs/
dist/
downloads/
eggs/
.eggs/
lib/
lib64/
parts/
sdist/
var/
wheels/
share/python-wheels/
*.egg-info/
.installed.cfg
*.egg
MANIFEST

# PyInstaller
#  Usually these files are written by a python script from a template
#  before PyInstaller builds the exe, so as to inject date/other infos into it.
*.manifest
*.spec

# Installer logs
pip-log.txt
pip-delete-this-directory.txt

# Unit test / coverage reports
htmlcov/
.tox/
.nox/
.coverage
.coverage.*
.cache
nosetests.xml
coverage.xml
*.cover
*.py,cover
.hypothesis/
.pytest_cache/
cover/

# Translations
*.mo
*.pot

# Django stuff:
*.log
local_settings.py
db.sqlite3
db.sqlite3-journal

# Flask stuff:
instance/
.webassets-cache

# Scrapy stuff:
.scrapy

# Sphinx documentation
docs/_build/

# PyBuilder
.pybuilder/
target/

# Jupyter Notebook
.ipynb_checkpoints

# IPython
profile_default/
ipython_config.py

# pyenv
#   For a library or package, you might want to ignore these files since the code is
#   intended to run in multiple environments; otherwise, check them in:
# .python-version

# pipenv
#   According to pypa/pipenv#598, it is recommended to include Pipfile.lock in version control.
#   However, in case of collaboration, if having platform-specific dependencies or dependencies
#   having no cross-platform support, pipenv may install dependencies that don't work, or not
#   install all needed dependencies.
#Pipfile.lock

# UV
#   Similar to Pipfile.lock, it is generally recommended to include uv.lock in version control.
#   This is especially recommended for binary packages to ensure reproducibility, and is more
#   commonly ignored for libraries.
#uv.lock

# poetry
#   Similar to Pipfile.lock, it is generally recommended to include poetry.lock in version control.
#   This is especially recommended for binary packages to ensure reproducibility, and is more
#   commonly ignored for libraries.
#   https://python-poetry.org/docs/basic-usage/#commit-your-poetrylock-file-to-version-control
#poetry.lock

# pdm
#   Similar to Pipfile.lock, it is generally recommended to include pdm.lock in version control.
#pdm.lock
#   pdm stores project-wide configurations in .pdm.toml, but it is recommended to not include it
#   in version control.
#   https://pdm.fming.dev/latest/usage/project/#working-with-version-control
.pdm.toml
.pdm-python
.pdm-build/

# PEP 582; used by e.g. github.com/David-OConnor/pyflow and github.com/pdm-project/pdm
__pypackages__/

# Celery stuff
celerybeat-schedule
celerybeat.pid

# SageMath parsed files
*.sage.py

# Environments
.env
.venv
env/
venv/
ENV/
env.bak/
venv.bak/

# Spyder project settings
.spyderproject
.spyproject

# Rope project settings
.ropeproject

# mkdocs documentation
/site

# mypy
.mypy_cache/
.dmypy.json
dmypy.json

# Pyre type checker
.pyre/

# pytype static type analyzer
.pytype/

# Cython debug symbols
cython_debug/

# PyCharm
#  JetBrains specific template is maintained in a separate JetBrains.gitignore that can
#  be found at https://github.com/github/gitignore/blob/main/Global/JetBrains.gitignore
#  and can be added to the global gitignore or merged into this file.  For a more nuclear
#  option (not recommended) you can uncomment the following to ignore the entire idea folder.
#.idea/

# PyPI configuration file
.pypirc

<<<<<<< HEAD
# Project Files
*_scryfall.json
=======
# IDE Files
.vscode
>>>>>>> 4711d9cf
<|MERGE_RESOLUTION|>--- conflicted
+++ resolved
@@ -170,10 +170,7 @@
 # PyPI configuration file
 .pypirc
 
-<<<<<<< HEAD
-# Project Files
-*_scryfall.json
-=======
 # IDE Files
 .vscode
->>>>>>> 4711d9cf
+# Project Files
+*_scryfall.json